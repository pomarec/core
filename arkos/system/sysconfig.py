--- conflicted
+++ resolved
@@ -1,9 +1,5 @@
 """
-<<<<<<< HEAD
-Classes and functions for interacting with system management daemons.
-=======
 Helper functions for managing certain system actions.
->>>>>>> a89c1e79
 
 arkOS Core
 (c) 2016 CitizenWeb
