--- conflicted
+++ resolved
@@ -1,11 +1,6 @@
-<<<<<<< HEAD
-"""
-Classes and functions for interacting with system management daemons.
-=======
 # coding: utf-8
 """
 Helper functions for obtaining system statistics.
->>>>>>> a89c1e79
 
 arkOS Core
 (c) 2016 CitizenWeb
@@ -13,10 +8,6 @@
 Licensed under GPLv3, see LICENSE.md
 """
 
-<<<<<<< HEAD
-# coding: utf-8
-=======
->>>>>>> a89c1e79
 import os
 import psutil
 import time
@@ -47,19 +38,11 @@
     # TODO: replace this with libsensors.so / PySensors
     if config.get("enviro", "board", "Unknown").startswith("Raspberry Pi"):
         with open("/sys/class/thermal/thermal_zone0/temp", "r") as f:
-<<<<<<< HEAD
-            return "%3.1f°C" % (float(f.read().rstrip("\n"))/1000)
-    else:
-        if os.path.exists("/sys/class/hwmon/hwmon1/temp1_input"):
-            with open("/sys/class/hwmon/hwmon1/temp1_input", "r") as f:
-                return "%3.1f°C" % (float(f.read().rstrip("\n"))/1000)
-=======
             return "{:3.1f}°C".format(float(f.read().rstrip("\n"))/1000)
     else:
         if os.path.exists("/sys/class/hwmon/hwmon1/temp1_input"):
             with open("/sys/class/hwmon/hwmon1/temp1_input", "r") as f:
                 return "{:3.1}f°C".format(float(f.read().rstrip("\n"))/1000)
->>>>>>> a89c1e79
     return ""
 
 
