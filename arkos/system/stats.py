# coding: utf-8
"""
Helper functions for obtaining system statistics.

arkOS Core
(c) 2016 CitizenWeb
Written by Jacob Cook
Licensed under GPLv3, see LICENSE.md
"""

import datetime
import os
import psutil

from arkos import config


def get_all():
    """Get all available statistics."""
    return {
        "load": get_load(),
        "temp": get_temp(),
        "ram": get_ram(),
        "cpu": get_cpu(),
        "swap": get_swap(),
        "disks": get_space(),
        "uptime": get_uptime()
    }


def get_load():
    """Get system load averages."""
    return os.getloadavg()


def get_temp():
    """Get CPU temperature readings."""
    # TODO: replace this with libsensors.so / PySensors
    if config.get("enviro", "board", "Unknown").startswith("Raspberry Pi"):
        with open("/sys/class/thermal/thermal_zone0/temp", "r") as f:
            return "{:3.1f}°C".format(float(f.read().rstrip("\n"))/1000)
    else:
        if os.path.exists("/sys/class/hwmon/hwmon1/temp1_input"):
            with open("/sys/class/hwmon/hwmon1/temp1_input", "r") as f:
                return "{:3.1}f°C".format(float(f.read().rstrip("\n"))/1000)
    return ""


def get_ram():
    """Get free and total RAM stats."""
    s = psutil.virtual_memory()
    a = int(s.used) - (int(s.cached) + int(s.buffers))
    return (a, int(s.total), int(s.percent))


def get_cpu():
    """Get current CPU use percentage."""
    return psutil.cpu_percent(interval=1)


def get_swap():
    """Get current swap space usage."""
    s = psutil.swap_memory()
    return (int(s.used), int(s.total))


def get_space():
    """Get used disk space."""
    result = []
    for x in psutil.disk_partitions():
        r = psutil.disk_usage(x.mountpoint)
        did = x.mountpoint.split("/")[-1] if "/loop" in x.device else x.device
        result.append({"id": did , "used": r.used, "total": r.total,
                       "percent": r.percent})
    return result


def get_uptime():
    """Get system uptime."""
    n = datetime.datetime.now() - datetime.datetime.fromtimestamp(psutil.boot_time())
    m, s = divmod(n.seconds, 60)
    h, m = divmod(m, 60)
    d, h = divmod(h, 24)

<<<<<<< HEAD
    s = int(time.time()) - int(psutil.boot_time())

    d = s / day
    s -= d * day
    h = s / hour
    s -= h * hour
    m = s / minute
    s -= m * minute

    uptime = ""
    if d > 1:
        uptime = "{0} days, ".format(d)
    elif d == 1:
        uptime = "1 day, "

    return uptime + "{0}:{:02d}:{:02d}".format(h, m, s)
=======
    return [s, m, h, d]
>>>>>>> 60c70ba9
<|MERGE_RESOLUTION|>--- conflicted
+++ resolved
@@ -82,23 +82,4 @@
     h, m = divmod(m, 60)
     d, h = divmod(h, 24)
 
-<<<<<<< HEAD
-    s = int(time.time()) - int(psutil.boot_time())
-
-    d = s / day
-    s -= d * day
-    h = s / hour
-    s -= h * hour
-    m = s / minute
-    s -= m * minute
-
-    uptime = ""
-    if d > 1:
-        uptime = "{0} days, ".format(d)
-    elif d == 1:
-        uptime = "1 day, "
-
-    return uptime + "{0}:{:02d}:{:02d}".format(h, m, s)
-=======
-    return [s, m, h, d]
->>>>>>> 60c70ba9
+    return [s, m, h, d]