"""
<<<<<<< HEAD
Classes and functions for interacting with system management daemons.
=======
Classes and functions for managing LDAP and system users.
>>>>>>> a89c1e79

arkOS Core
(c) 2016 CitizenWeb
Written by Jacob Cook
Licensed under GPLv3, see LICENSE.md
"""

<<<<<<< HEAD
=======
import ldap
>>>>>>> a89c1e79
import ldap.modlist
import os
import pwd
import shutil

from . import groups

from arkos import conns, config, logger, signals
from arkos.utilities import b, errors, hashpw, shell


class User:
    """Class for managing arkOS users in LDAP."""

    def __init__(
            self, name="", first_name="", last_name=None, uid=0, domain="",
            rootdn="dc=arkos-servers,dc=org", mail=[], admin=False,
            sudo=False):
        """
        Initialize the user object.

        :param str name: Username
        :param str first_name: First name or pseudonym of user
        :param str last_name: Last name of user, or None
        :param int uid: user ID number
        :param str domain: Associated domain name
        :param str rootdn: Associated root DN in LDAP
        :param list mail: List of mail addresses and aliases
        :param bool admin: Is admin user?
        :param bool sudo: Can execute with sudo?
        """
<<<<<<< HEAD
        self.name = str(name)
        self.first_name = str(first_name)
        self.last_name = None if last_name is None else str(last_name)
=======
        self.name = name
        self.first_name = first_name
        self.last_name = None if last_name is None else last_name
>>>>>>> a89c1e79
        self.uid = uid or get_next_uid()
        self.domain = domain
        self.rootdn = rootdn
        self.mail = [x for x in mail]
        self.admin = admin
        self.sudo = sudo

    @property
    def ldap_id(self):
        """Fetch LDAP ID."""
        qry = "uid={0},ou=users,{1}"
        return qry.format(self.name, self.rootdn)

    def add(self, passwd):
        """
        Add the user to LDAP.

        :param str passwd: user password to set
        """
<<<<<<< HEAD

        try:
            conns.LDAP.search_s("uid={0},ou=users,{1}"
                                .format((self.name, self.rootdn)),
                                ldap.SCOPE_SUBTREE, "(objectClass=*)", None)
            raise Exception("A user with this name already exists")
=======
        try:
            ldif = conns.LDAP.search_s(
                self.ldap_id, ldap.SCOPE_BASE, "(objectClass=*)", None)
            msg = "A user named {0} already exists".format(self.name)
            raise errors.InvalidConfigError(msg)
>>>>>>> a89c1e79
        except ldap.NO_SUCH_OBJECT:
            pass

        # Create LDAP user with proper metadata
        ldif = {
<<<<<<< HEAD
            "objectClass": ["mailAccount", "inetOrgPerson", "posixAccount"],
            "givenName": self.first_name,
            "sn": self.last_name or "NONE",
            "displayName": self.first_name+" "+self.last_name,
            "cn": self.first_name+(" "+self.last_name
                                   if self.last_name else ""),
            "uid": self.name,
            "mail": [self.name+"@"+self.domain],
            "maildrop": self.name,
            "userPassword": hashpw(passwd, "crypt"),
            "gidNumber": "100",
            "uidNumber": str(self.uid),
            "homeDirectory": "/home/{0}".format(self.name),
            "loginShell": "/usr/bin/bash"
            }
        ldif = ldap.modlist.addModlist(ldif)
        signals.emit("users", "pre_add", self)
        conns.LDAP.add_s("uid={0},ou=users,{1}"
                         .format(self.name, self.rootdn), ldif)
=======
            "objectClass": [b"mailAccount", b"inetOrgPerson", b"posixAccount"],
            "givenName": [b(self.first_name)],
            "sn": [b(self.last_name)] if self.last_name else [b"NONE"],
            "displayName": [b(self.first_name + " " + self.last_name)],
            "cn": [b(self.first_name + (" " + self.last_name or ""))],
            "uid": [b(self.name)],
            "mail": [b(self.name + "@" + self.domain)],
            "maildrop": [b(self.name)],
            "userPassword": [b(hashpw(passwd))],
            "gidNumber": [b"100"],
            "uidNumber": [b(str(self.uid))],
            "homeDirectory": [b("/home/" + self.name)],
            "loginShell": [b"/usr/bin/bash"]
            }
        ldif = ldap.modlist.addModlist(ldif)
        signals.emit("users", "pre_add", self)
        logger.debug("Roles", "Adding user: {0}".format(self.ldap_id))
        conns.LDAP.add_s(self.ldap_id, ldif)
        modes = ["admin" if self.admin else "", "sudo" if self.sudo else ""]
        msg = "Setting user modes: {0}".format(", ".join(modes))
        logger.debug("Roles", msg)
>>>>>>> a89c1e79
        self.update_adminsudo()
        signals.emit("users", "post_add", self)

    def update(self, newpasswd=""):
        """
        Update a user's object in LDAP. Change params on the object first.

        To change password, do so via the ``newpasswd`` param here.

        :param str newpasswd: new password to set
        """
        try:
<<<<<<< HEAD
            ldif = conns.LDAP.search_s("uid={0},ou=users,{1}"
                                       .format(self.name, self.rootdn),
                                       ldap.SCOPE_SUBTREE, "(objectClass=*)",
                                       None)
=======
            ldif = conns.LDAP.search_s(self.ldap_id, ldap.SCOPE_SUBTREE,
                                       "(objectClass=*)", None)
>>>>>>> a89c1e79
        except ldap.NO_SUCH_OBJECT:
            raise errors.InvalidConfigError(
                "Roles", "This user does not exist")

        ldif = ldif[0][1]
        attrs = {
<<<<<<< HEAD
            "givenName": self.first_name,
            "sn": self.last_name or "",
            "displayName": "{0} {1}".format(self.first_name, self.last_name),
            "cn": "{0} {1}".format(self.first_name, self.last_name),
            "mail": self.mail
=======
            "givenName": [b(self.first_name)],
            "sn": [b(self.last_name or "")],
            "displayName": [b(self.first_name + " " + self.last_name)],
            "cn": [b(self.first_name + (" " + self.last_name or ""))],
            "mail": [b(x) for x in self.mail]
>>>>>>> a89c1e79
        }
        if newpasswd:
            attrs["userPassword"] = [b(hashpw(newpasswd))]
        signals.emit("users", "pre_update", self)
        nldif = ldap.modlist.modifyModlist(ldif, attrs, ignore_oldexistent=1)
<<<<<<< HEAD
        conns.LDAP.modify_ext_s("uid={0},ou=users,{1}"
                                .format(self.name, self.rootdn),
                                nldif)
=======
        conns.LDAP.modify_s(self.ldap_id, nldif)
>>>>>>> a89c1e79
        self.update_adminsudo()
        signals.emit("users", "post_update", self)

    def update_adminsudo(self):
        """Update the user's admin and sudo group settings in LDAP."""
<<<<<<< HEAD
        ldif = conns.LDAP.search_s("cn=admins,ou=groups,{0}"
                                   .format(self.rootdn),
                                   ldap.SCOPE_SUBTREE, "(objectClass=*)",
                                   None)[0][1]
=======
        ldif = conns.LDAP.search_s(
            "cn=admins,ou=groups,{0}".format(self.rootdn),
            ldap.SCOPE_SUBTREE, "(objectClass=*)", None)[0][1]
>>>>>>> a89c1e79
        memlist = ldif["member"]
        ldif_vals = [(1, "member", None), (0, "member", memlist)]

<<<<<<< HEAD
        if self.admin and "uid={0},ou=users,{1}"\
                          .format(self.name, self.rootdn) not in memlist:
            memlist += ["uid={0},ou=users,{1}".format(self.name, self.rootdn)]
            conns.LDAP.modify_ext_s("cn=admins,ou=groups,{0}"
                                    .format(self.rootdn),
                                    [(1, "member", None),
                                     (0, "member", memlist)])
        elif not self.admin and "uid={0},ou=users,{1}"\
                                .format(self.name, self.rootdn) in memlist:
            memlist.remove("uid={0},ou=users,{1}"
                           .format(self.name, self.rootdn))
            conns.LDAP.modify_ext_s("cn=admins,ou=groups,{0}"
                                    .format(self.rootdn),
                                    [(1, "member", None),
                                     (0, "member", memlist)])
        try:
            conns.LDAP.search_s("cn={0},ou=sudo,{1}"
                                .format(self.name, self.rootdn),
                                ldap.SCOPE_SUBTREE, "(objectClass=*)", None)
=======
        if self.admin and b(self.ldap_id) not in memlist:
            memlist += [b(self.ldap_id)]
            conns.LDAP.modify_s(
                "cn=admins,ou=groups,{0}".format(self.rootdn), ldif_vals)
        elif not self.admin and self.ldap_id in memlist:
            memlist.remove(self.ldap_id)
            conns.LDAP.modify_s(
                "cn=admins,ou=groups,{0}".format(self.rootdn), ldif_vals)

        try:
            conns.LDAP.search_s(
                "cn={0},ou=sudo,{1}".format(
                    self.name, self.rootdn),
                ldap.SCOPE_SUBTREE, "(objectClass=*)", None)
>>>>>>> a89c1e79
            is_sudo = True
        except ldap.NO_SUCH_OBJECT:
            is_sudo = False

        if self.sudo and not is_sudo:
            nldif = {
                "objectClass": [b"sudoRole", b"top"],
                "cn": [b(self.name)],
                "sudoHost": b"ALL",
                "sudoCommand": b"ALL",
                "sudoUser": [b(self.name)],
                "sudoOption": b"authenticate"
            }
            nldif = ldap.modlist.addModlist(nldif)
<<<<<<< HEAD
            conns.LDAP.add_s("cn={0},ou=sudo,{1}"
                             .format(self.name, self.rootdn), nldif)
        elif not self.sudo and is_sudo:
            conns.LDAP.delete_s("cn={0},ou=sudo,{1}"
                                .format(self.name, self.rootdn))
=======
            conns.LDAP.add_s(
                "cn=" + self.name + ",ou=sudo," + self.rootdn, nldif)
        elif not self.sudo and is_sudo:
            conns.LDAP.delete_s(
                "cn=" + self.name + ",ou=sudo," + self.rootdn)
>>>>>>> a89c1e79

    def verify_passwd(self, passwd):
        """
        Validate the provided password against the hash stored in LDAP.

        :param str passwd: password to check
        """
        try:
            c = ldap.initialize("ldap://localhost")
<<<<<<< HEAD
            c.simple_bind_s("uid={0},ou=users,{1}"
                            .format(self.name, self.rootdn), passwd)
            data = c.search_s("cn=admins,ou=groups,{0}".format(self.rootdn),
                              ldap.SCOPE_SUBTREE, "(objectClass=*)",
                              ["member"])[0][1]["member"]
            if "uid={0},ou=users,{1}"\
                    .format(self.name, self.rootdn) not in data:
=======
            c.simple_bind_s(self.ldap_id, passwd)
            data = c.search_s("cn=admins,ou=groups," + self.rootdn,
                              ldap.SCOPE_SUBTREE, "(objectClass=*)",
                              ["member"])[0][1]["member"]
            if b(self.ldap_id) not in data:
>>>>>>> a89c1e79
                return False
            return True
        except ldap.INVALID_CREDENTIALS:
            return False

    def delete(self, delete_home=True):
        """
        Delete user.

        :param bool delete_home: Delete the user's home directory too?
        """
        signals.emit("users", "pre_remove", self)
        self.admin, self.sudo = False, False
        self.update_adminsudo()
        if delete_home:
<<<<<<< HEAD
            hdir = conns.LDAP\
                .search_s("uid={0},ou=users,{1}"
                          .format(self.name, self.rootdn),
                          ldap.SCOPE_SUBTREE, "(objectClass=*)",
                          ["homeDirectory"])[0][1]["homeDirectory"][0]
            if os.path.exists(hdir):
                shutil.rmtree(hdir)
        conns.LDAP.delete_s("uid={0},ou=users,{1}"
                            .format(self.name, self.rootdn))
=======
            hdir = conns.LDAP.search_s(self.ldap_id, ldap.SCOPE_SUBTREE,
                                       "(objectClass=*)", ["homeDirectory"])
            hdir = hdir[0][1]["homeDirectory"][0]
            if os.path.exists(hdir):
                shutil.rmtree(hdir)
        conns.LDAP.delete_s(self.ldap_id)
>>>>>>> a89c1e79
        signals.emit("users", "post_remove", self)

    @property
    def as_dict(self, ready=True):
        """Return user metadata as dict."""
        return {
            "id": self.uid,
            "name": self.name,
            "first_name": self.first_name,
            "last_name": self.last_name,
            "domain": self.domain,
            "admin": self.admin,
            "sudo": self.sudo,
            "mail_addresses": self.mail,
            "is_ready": ready
        }

    @property
    def serialized(self):
        """Return serializable user metadata as dict."""
        return self.as_dict


class SystemUser:
    """Class for managing system user records."""

    def __init__(self, name="", uid=0, groups=[]):
        """
        Initialize system user object.

        :param str name: username
        :param int uid: user ID number
        :param list groups: groups this user is a member of
        """
        self.name = name
        self.uid = uid or get_next_uid()
        self.groups = groups

    def add(self):
        """Add user."""
        shell("useradd -rm {0}".format(self.name))

    def update(self):
        """Update user groups."""
        for x in self.groups:
            shell("usermod -a -G {0} {1}".format(x, self.name))

    def update_password(self, passwd):
        """
        Set password.

        :param str passwd: password to set
        """
        shell("passwd {0}".format(self.name),
              stdin="{0}\n{1}\n".format(passwd, passwd))

    def delete(self):
        """Delete user."""
        shell("userdel {0}".format(self.name))

    @property
    def as_dict(self):
        """Return system user metadata as dict."""
        return {
            "id": self.uid,
            "name": self.name,
            "groups": self.groups
        }

    @property
    def serialized(self):
        """Return serialized system user metadata as dict."""
        return self.as_dict


def get(uid=None, name=None):
    """
    Get all LDAP users.

    :param str id: ID of single user to fetch
    :param str name: username of single user to fetch
    :returns: User(s)
    :rtype: User or list thereof
    """
    r = []
    rootdn = config.get("general", "ldap_rootdn", "dc=arkos-servers,dc=org")
<<<<<<< HEAD
    ldap_users = conns.LDAP.search_s("ou=users,{0}".format(rootdn),
                                     ldap.SCOPE_SUBTREE,
=======
    ldap_users = conns.LDAP.search_s("ou=users," + rootdn, ldap.SCOPE_SUBTREE,
>>>>>>> a89c1e79
                                     "(objectClass=inetOrgPerson)", None)
    for x in ldap_users:
        for y in x[1]:
            if y == "mail":
                continue
            if type(x[1][y]) == list and len(x[1][y]) == 1:
                x[1][y] = x[1][y][0]
<<<<<<< HEAD
        u = User(name=x[1]["uid"], uid=int(x[1]["uidNumber"]),
                 first_name=x[1]["givenName"], last_name=x[1]["sn"]
                 if x[1]["sn"] != "NONE" else None,
                 mail=x[1]["mail"], domain=x[1]["mail"][0].split("@")[1],
                 rootdn=x[0].split("ou=users,")[1])
=======
        u = User(x[1]["uid"].decode(), x[1]["givenName"].decode(),
                 x[1]["sn"].decode() if x[1]["sn"] != b"NONE" else None,
                 int(x[1]["uidNumber"]),
                 x[1]["mail"][0].split(b"@")[1].decode(),
                 x[0].split("ou=users,")[1],
                 [z.decode() for z in x[1]["mail"]])
>>>>>>> a89c1e79

        # Check if the user is a member of the admin or sudo groups
        try:
            conns.LDAP.search_s("cn={0},ou=sudo,{1}".format(u.name, u.rootdn),
                                ldap.SCOPE_SUBTREE, "(objectClass=*)", None)
            u.sudo = True
        except ldap.NO_SUCH_OBJECT:
            u.sudo = False
        memlist = conns.LDAP.search_s("cn=admins,ou=groups,{0}"
<<<<<<< HEAD
                                      .format(u.rootdn),
                                      ldap.SCOPE_SUBTREE,
                                      "(objectClass=*)", None)[0][1]["member"]
        if "uid={0},ou=users,{1}".format(u.name, u.rootdn) in memlist:
=======
                                      .format(u.rootdn), ldap.SCOPE_SUBTREE,
                                      "(objectClass=*)", None)[0][1]["member"]
        if b("uid={0},ou=users,{1}".format(u.name, u.rootdn)) in memlist:
>>>>>>> a89c1e79
            u.admin = True
        else:
            u.admin = False

        if u.uid == uid:
            return u
        elif name and u.name == name:
            return u
        r.append(u)
    return r if uid is None and name is None else None


def get_system(uid=None):
    """
    Get all system users.

<<<<<<< HEAD
    :param str uid: ID of single user to fetch
=======
    :param str id: ID of single user to fetch
>>>>>>> a89c1e79
    :param str name: username of single user to fetch
    :returns: SystemUser(s)
    :rtype: SystemUser or list thereof
    """
    r = []
    grps = groups.get_system()
    for x in pwd.getpwall():
        if x.pw_name == "root":
            continue
        su = SystemUser(name=x.pw_name, uid=x.pw_uid)
        for y in grps:
            if su.name in y.users:
                su.groups.append(y.name)
        if uid == su.name:
            return su
        r.append(su)
    return sorted(r, key=lambda x: x.uid) if not uid else None


def get_next_uid():
    """Get the next available user ID number in sequence."""
    return max([x.uid for x in get_system()]) + 1<|MERGE_RESOLUTION|>--- conflicted
+++ resolved
@@ -1,9 +1,5 @@
 """
-<<<<<<< HEAD
-Classes and functions for interacting with system management daemons.
-=======
 Classes and functions for managing LDAP and system users.
->>>>>>> a89c1e79
 
 arkOS Core
 (c) 2016 CitizenWeb
@@ -11,10 +7,6 @@
 Licensed under GPLv3, see LICENSE.md
 """
 
-<<<<<<< HEAD
-=======
-import ldap
->>>>>>> a89c1e79
 import ldap.modlist
 import os
 import pwd
@@ -46,15 +38,9 @@
         :param bool admin: Is admin user?
         :param bool sudo: Can execute with sudo?
         """
-<<<<<<< HEAD
-        self.name = str(name)
-        self.first_name = str(first_name)
-        self.last_name = None if last_name is None else str(last_name)
-=======
         self.name = name
         self.first_name = first_name
         self.last_name = None if last_name is None else last_name
->>>>>>> a89c1e79
         self.uid = uid or get_next_uid()
         self.domain = domain
         self.rootdn = rootdn
@@ -74,46 +60,16 @@
 
         :param str passwd: user password to set
         """
-<<<<<<< HEAD
-
-        try:
-            conns.LDAP.search_s("uid={0},ou=users,{1}"
-                                .format((self.name, self.rootdn)),
-                                ldap.SCOPE_SUBTREE, "(objectClass=*)", None)
-            raise Exception("A user with this name already exists")
-=======
-        try:
-            ldif = conns.LDAP.search_s(
+        try:
+            conns.LDAP.search_s(
                 self.ldap_id, ldap.SCOPE_BASE, "(objectClass=*)", None)
             msg = "A user named {0} already exists".format(self.name)
             raise errors.InvalidConfigError(msg)
->>>>>>> a89c1e79
         except ldap.NO_SUCH_OBJECT:
             pass
 
         # Create LDAP user with proper metadata
         ldif = {
-<<<<<<< HEAD
-            "objectClass": ["mailAccount", "inetOrgPerson", "posixAccount"],
-            "givenName": self.first_name,
-            "sn": self.last_name or "NONE",
-            "displayName": self.first_name+" "+self.last_name,
-            "cn": self.first_name+(" "+self.last_name
-                                   if self.last_name else ""),
-            "uid": self.name,
-            "mail": [self.name+"@"+self.domain],
-            "maildrop": self.name,
-            "userPassword": hashpw(passwd, "crypt"),
-            "gidNumber": "100",
-            "uidNumber": str(self.uid),
-            "homeDirectory": "/home/{0}".format(self.name),
-            "loginShell": "/usr/bin/bash"
-            }
-        ldif = ldap.modlist.addModlist(ldif)
-        signals.emit("users", "pre_add", self)
-        conns.LDAP.add_s("uid={0},ou=users,{1}"
-                         .format(self.name, self.rootdn), ldif)
-=======
             "objectClass": [b"mailAccount", b"inetOrgPerson", b"posixAccount"],
             "givenName": [b(self.first_name)],
             "sn": [b(self.last_name)] if self.last_name else [b"NONE"],
@@ -135,7 +91,6 @@
         modes = ["admin" if self.admin else "", "sudo" if self.sudo else ""]
         msg = "Setting user modes: {0}".format(", ".join(modes))
         logger.debug("Roles", msg)
->>>>>>> a89c1e79
         self.update_adminsudo()
         signals.emit("users", "post_add", self)
 
@@ -148,85 +103,36 @@
         :param str newpasswd: new password to set
         """
         try:
-<<<<<<< HEAD
-            ldif = conns.LDAP.search_s("uid={0},ou=users,{1}"
-                                       .format(self.name, self.rootdn),
-                                       ldap.SCOPE_SUBTREE, "(objectClass=*)",
-                                       None)
-=======
             ldif = conns.LDAP.search_s(self.ldap_id, ldap.SCOPE_SUBTREE,
                                        "(objectClass=*)", None)
->>>>>>> a89c1e79
         except ldap.NO_SUCH_OBJECT:
             raise errors.InvalidConfigError(
                 "Roles", "This user does not exist")
 
         ldif = ldif[0][1]
         attrs = {
-<<<<<<< HEAD
-            "givenName": self.first_name,
-            "sn": self.last_name or "",
-            "displayName": "{0} {1}".format(self.first_name, self.last_name),
-            "cn": "{0} {1}".format(self.first_name, self.last_name),
-            "mail": self.mail
-=======
             "givenName": [b(self.first_name)],
             "sn": [b(self.last_name or "")],
             "displayName": [b(self.first_name + " " + self.last_name)],
             "cn": [b(self.first_name + (" " + self.last_name or ""))],
             "mail": [b(x) for x in self.mail]
->>>>>>> a89c1e79
         }
         if newpasswd:
             attrs["userPassword"] = [b(hashpw(newpasswd))]
         signals.emit("users", "pre_update", self)
         nldif = ldap.modlist.modifyModlist(ldif, attrs, ignore_oldexistent=1)
-<<<<<<< HEAD
-        conns.LDAP.modify_ext_s("uid={0},ou=users,{1}"
-                                .format(self.name, self.rootdn),
-                                nldif)
-=======
         conns.LDAP.modify_s(self.ldap_id, nldif)
->>>>>>> a89c1e79
         self.update_adminsudo()
         signals.emit("users", "post_update", self)
 
     def update_adminsudo(self):
         """Update the user's admin and sudo group settings in LDAP."""
-<<<<<<< HEAD
-        ldif = conns.LDAP.search_s("cn=admins,ou=groups,{0}"
-                                   .format(self.rootdn),
-                                   ldap.SCOPE_SUBTREE, "(objectClass=*)",
-                                   None)[0][1]
-=======
         ldif = conns.LDAP.search_s(
             "cn=admins,ou=groups,{0}".format(self.rootdn),
             ldap.SCOPE_SUBTREE, "(objectClass=*)", None)[0][1]
->>>>>>> a89c1e79
         memlist = ldif["member"]
         ldif_vals = [(1, "member", None), (0, "member", memlist)]
 
-<<<<<<< HEAD
-        if self.admin and "uid={0},ou=users,{1}"\
-                          .format(self.name, self.rootdn) not in memlist:
-            memlist += ["uid={0},ou=users,{1}".format(self.name, self.rootdn)]
-            conns.LDAP.modify_ext_s("cn=admins,ou=groups,{0}"
-                                    .format(self.rootdn),
-                                    [(1, "member", None),
-                                     (0, "member", memlist)])
-        elif not self.admin and "uid={0},ou=users,{1}"\
-                                .format(self.name, self.rootdn) in memlist:
-            memlist.remove("uid={0},ou=users,{1}"
-                           .format(self.name, self.rootdn))
-            conns.LDAP.modify_ext_s("cn=admins,ou=groups,{0}"
-                                    .format(self.rootdn),
-                                    [(1, "member", None),
-                                     (0, "member", memlist)])
-        try:
-            conns.LDAP.search_s("cn={0},ou=sudo,{1}"
-                                .format(self.name, self.rootdn),
-                                ldap.SCOPE_SUBTREE, "(objectClass=*)", None)
-=======
         if self.admin and b(self.ldap_id) not in memlist:
             memlist += [b(self.ldap_id)]
             conns.LDAP.modify_s(
@@ -241,7 +147,6 @@
                 "cn={0},ou=sudo,{1}".format(
                     self.name, self.rootdn),
                 ldap.SCOPE_SUBTREE, "(objectClass=*)", None)
->>>>>>> a89c1e79
             is_sudo = True
         except ldap.NO_SUCH_OBJECT:
             is_sudo = False
@@ -256,19 +161,11 @@
                 "sudoOption": b"authenticate"
             }
             nldif = ldap.modlist.addModlist(nldif)
-<<<<<<< HEAD
-            conns.LDAP.add_s("cn={0},ou=sudo,{1}"
-                             .format(self.name, self.rootdn), nldif)
-        elif not self.sudo and is_sudo:
-            conns.LDAP.delete_s("cn={0},ou=sudo,{1}"
-                                .format(self.name, self.rootdn))
-=======
             conns.LDAP.add_s(
                 "cn=" + self.name + ",ou=sudo," + self.rootdn, nldif)
         elif not self.sudo and is_sudo:
             conns.LDAP.delete_s(
                 "cn=" + self.name + ",ou=sudo," + self.rootdn)
->>>>>>> a89c1e79
 
     def verify_passwd(self, passwd):
         """
@@ -278,21 +175,11 @@
         """
         try:
             c = ldap.initialize("ldap://localhost")
-<<<<<<< HEAD
-            c.simple_bind_s("uid={0},ou=users,{1}"
-                            .format(self.name, self.rootdn), passwd)
-            data = c.search_s("cn=admins,ou=groups,{0}".format(self.rootdn),
-                              ldap.SCOPE_SUBTREE, "(objectClass=*)",
-                              ["member"])[0][1]["member"]
-            if "uid={0},ou=users,{1}"\
-                    .format(self.name, self.rootdn) not in data:
-=======
             c.simple_bind_s(self.ldap_id, passwd)
             data = c.search_s("cn=admins,ou=groups," + self.rootdn,
                               ldap.SCOPE_SUBTREE, "(objectClass=*)",
                               ["member"])[0][1]["member"]
             if b(self.ldap_id) not in data:
->>>>>>> a89c1e79
                 return False
             return True
         except ldap.INVALID_CREDENTIALS:
@@ -308,24 +195,12 @@
         self.admin, self.sudo = False, False
         self.update_adminsudo()
         if delete_home:
-<<<<<<< HEAD
-            hdir = conns.LDAP\
-                .search_s("uid={0},ou=users,{1}"
-                          .format(self.name, self.rootdn),
-                          ldap.SCOPE_SUBTREE, "(objectClass=*)",
-                          ["homeDirectory"])[0][1]["homeDirectory"][0]
-            if os.path.exists(hdir):
-                shutil.rmtree(hdir)
-        conns.LDAP.delete_s("uid={0},ou=users,{1}"
-                            .format(self.name, self.rootdn))
-=======
             hdir = conns.LDAP.search_s(self.ldap_id, ldap.SCOPE_SUBTREE,
                                        "(objectClass=*)", ["homeDirectory"])
             hdir = hdir[0][1]["homeDirectory"][0]
             if os.path.exists(hdir):
                 shutil.rmtree(hdir)
         conns.LDAP.delete_s(self.ldap_id)
->>>>>>> a89c1e79
         signals.emit("users", "post_remove", self)
 
     @property
@@ -412,12 +287,7 @@
     """
     r = []
     rootdn = config.get("general", "ldap_rootdn", "dc=arkos-servers,dc=org")
-<<<<<<< HEAD
-    ldap_users = conns.LDAP.search_s("ou=users,{0}".format(rootdn),
-                                     ldap.SCOPE_SUBTREE,
-=======
     ldap_users = conns.LDAP.search_s("ou=users," + rootdn, ldap.SCOPE_SUBTREE,
->>>>>>> a89c1e79
                                      "(objectClass=inetOrgPerson)", None)
     for x in ldap_users:
         for y in x[1]:
@@ -425,20 +295,12 @@
                 continue
             if type(x[1][y]) == list and len(x[1][y]) == 1:
                 x[1][y] = x[1][y][0]
-<<<<<<< HEAD
-        u = User(name=x[1]["uid"], uid=int(x[1]["uidNumber"]),
-                 first_name=x[1]["givenName"], last_name=x[1]["sn"]
-                 if x[1]["sn"] != "NONE" else None,
-                 mail=x[1]["mail"], domain=x[1]["mail"][0].split("@")[1],
-                 rootdn=x[0].split("ou=users,")[1])
-=======
         u = User(x[1]["uid"].decode(), x[1]["givenName"].decode(),
                  x[1]["sn"].decode() if x[1]["sn"] != b"NONE" else None,
                  int(x[1]["uidNumber"]),
                  x[1]["mail"][0].split(b"@")[1].decode(),
                  x[0].split("ou=users,")[1],
                  [z.decode() for z in x[1]["mail"]])
->>>>>>> a89c1e79
 
         # Check if the user is a member of the admin or sudo groups
         try:
@@ -448,16 +310,9 @@
         except ldap.NO_SUCH_OBJECT:
             u.sudo = False
         memlist = conns.LDAP.search_s("cn=admins,ou=groups,{0}"
-<<<<<<< HEAD
-                                      .format(u.rootdn),
-                                      ldap.SCOPE_SUBTREE,
-                                      "(objectClass=*)", None)[0][1]["member"]
-        if "uid={0},ou=users,{1}".format(u.name, u.rootdn) in memlist:
-=======
                                       .format(u.rootdn), ldap.SCOPE_SUBTREE,
                                       "(objectClass=*)", None)[0][1]["member"]
         if b("uid={0},ou=users,{1}".format(u.name, u.rootdn)) in memlist:
->>>>>>> a89c1e79
             u.admin = True
         else:
             u.admin = False
@@ -474,11 +329,7 @@
     """
     Get all system users.
 
-<<<<<<< HEAD
     :param str uid: ID of single user to fetch
-=======
-    :param str id: ID of single user to fetch
->>>>>>> a89c1e79
     :param str name: username of single user to fetch
     :returns: SystemUser(s)
     :rtype: SystemUser or list thereof
