--- conflicted
+++ resolved
@@ -1,9 +1,5 @@
 """
-<<<<<<< HEAD
-Classes and functions for interacting with system management daemons.
-=======
 Classes and functions for managing LDAP and system groups.
->>>>>>> a89c1e79
 
 arkOS Core
 (c) 2016 CitizenWeb
@@ -45,15 +41,8 @@
     def add(self):
         """Add the group to LDAP."""
         try:
-<<<<<<< HEAD
-            conns.LDAP. \
-                search_s("cn={0},ou=groups,{1}"
-                         .format(self.name, self.rootdn),
-                         ldap.SCOPE_SUBTREE, "(objectClass=*)", None)
-=======
-            ldif = conns.LDAP.search_s(self.ldap_id, ldap.SCOPE_SUBTREE,
-                                       "(objectClass=*)", None)
->>>>>>> a89c1e79
+            conns.LDAP.search_s(self.ldap_id, ldap.SCOPE_SUBTREE,
+                                "(objectClass=*)", None)
             raise Exception("A group with this name already exists")
         except ldap.NO_SUCH_OBJECT:
             pass
@@ -71,21 +60,6 @@
     def update(self):
         """Update a group object in LDAP. Change params on the object first."""
         try:
-<<<<<<< HEAD
-            ldif = conns.LDAP. \
-                search_s("cn={0},ou=groups,{1}"
-                         .format(self.name, self.rootdn),
-                         ldap.SCOPE_SUBTREE, "(objectClass=*)", None)
-        except ldap.NO_SUCH_OBJECT:
-            raise Exception("This group does not exist")
-
-        ldif = ldap.modlist. \
-            modifyModlist(ldif[0][1],
-                          {"memberUid": self.users},
-                          ignore_oldexistent=1)
-        signals.emit("groups", "pre_update", self)
-        conns.LDAP.modify_ext_s(self.ldap_id, ldif)
-=======
             ldif = conns.LDAP.search_s(self.ldap_id, ldap.SCOPE_SUBTREE,
                                        "(objectClass=*)", None)
         except ldap.NO_SUCH_OBJECT:
@@ -96,7 +70,6 @@
                                           ignore_oldexistent=1)
         signals.emit("groups", "pre_update", self)
         conns.LDAP.modify_s(self.ldap_id, ldif)
->>>>>>> a89c1e79
         signals.emit("groups", "post_update", self)
 
     def delete(self):
@@ -154,11 +127,7 @@
         shell("groupdel {0}".format(self.name))
 
 
-<<<<<<< HEAD
-def get(gid=None):
-=======
 def get(gid=None, name=None):
->>>>>>> a89c1e79
     """
     Get all LDAP groups.
 
@@ -176,11 +145,7 @@
             if type(x[1][y]) == list and len(x[1][y]) == 1 \
                     and y != "memberUid":
                 x[1][y] = x[1][y][0]
-<<<<<<< HEAD
-        g = Group(x[1]["cn"], int(x[1]["gidNumber"]),
-=======
         g = Group(x[1]["cn"], int(x[1]["gidNumber"][0]),
->>>>>>> a89c1e79
                   x[1].get("memberUid", []), x[0].split("ou=groups,")[1])
         if g.gid == gid:
             return g
@@ -188,7 +153,6 @@
             return g
         r.append(g)
     return r if gid is None and name is None else None
-
 
 
 def get_system(gid=None):
