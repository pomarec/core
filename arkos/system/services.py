"""
<<<<<<< HEAD
Classes and functions for interacting with system management daemons.
=======
Classes and functions for management of system-level services.
>>>>>>> a89c1e79

arkOS Core
(c) 2016 CitizenWeb
Written by Jacob Cook
Licensed under GPLv3, see LICENSE.md
"""

import configparser
from dbus.exceptions import DBusException
import os
import time

from arkos import conns, signals
from arkos.utilities import shell


class ActionError(Exception):
    """An exception raised when a start/stop action can't be performed."""

    def __init__(self, etype, emsg):
        """Initialize the exception."""
        self.etype = etype
        self.emsg = emsg


class Service:
    """
    A class representing a system-level service.

    Services can be of type ``systemd`` or ``supervisor``.
    """
<<<<<<< HEAD
=======

>>>>>>> a89c1e79
    def __init__(self, name="", stype="", state=False, enabled=False, cfg={}):
        """
        Initialize the service.

        :param str name: Service name
        :param str stype: either ``systemd`` or ``supervisor``
        :param bool state: Running state of the service
        :param bool enabled: Service starts on boot?
        :param dict cfg: Config (for supervisor services)
        """
        self.name = name
        self.stype = stype
        self.state = state
        self.enabled = enabled
        self.cfg = cfg

    @property
    def sfname(self):
        """Return service file name."""
        if self.stype == "supervisor":
            return "{0}.ini".format(self.name)
        else:
            return "{0}.service".format(self.name)

    def add(self, enable=True):
        """Add a new Supervisor service."""
        signals.emit("services", "pre_add", self)
        title = "program:{0}".format(self.name)
        c = configparser.RawConfigParser()
        c.add_section(title)
        for x in self.cfg:
            c.set(title, x, self.cfg[x])
<<<<<<< HEAD
        with open(os.path.join("/etc/supervisor.d", self.name+".ini"),
                  "w") as f:
=======
        with open(os.path.join("/etc/supervisor.d", self.sfname), "w") as f:
>>>>>>> a89c1e79
            c.write(f)
        if enable:
            self.enable()
        signals.emit("services", "post_add", self)

    def start(self):
        """Start service."""
<<<<<<< HEAD

=======
>>>>>>> a89c1e79
        signals.emit("services", "pre_start", self)
        if self.stype == "supervisor":
            supervisor_ping()
            try:
                conns.Supervisor.startProcess(self.name)
                signals.emit("services", "post_start", self)
            except:
                raise ActionError()
        else:
            # Send the start command to systemd
            try:
<<<<<<< HEAD
                path = conns.SystemD.LoadUnit(self.name+".service")
                conns.SystemD.StartUnit(self.name+".service", "replace")
=======
                path = conns.SystemD.LoadUnit(self.sfname)
                conns.SystemD.StartUnit(self.sfname, "replace")
>>>>>>> a89c1e79
            except DBusException as e:
                raise ActionError("dbus", str(e))
            timeout = 0
            time.sleep(1)
            # Wait for the service to start, raise exception if it fails
            while timeout < 10:
                data = conns.SystemDConnect(path,
                                            "org.freedesktop.DBus.Properties")
                data = data.GetAll("org.freedesktop.systemd1.Unit")
                if str(data["ActiveState"]) == "failed":
                    raise ActionError("svc", "The service failed to start. "
<<<<<<< HEAD
                                      "Please check `sudo systemctl -l "
                                      "status {}.service`"
                                      .format(self.name))
=======
                                      "Please check `sudo systemctl -l status "
                                      "{0}".format(self.sfname))
>>>>>>> a89c1e79
                elif str(data["ActiveState"]) == "active":
                    self.state = "running"
                    signals.emit("services", "post_start", self)
                    break
                timeout += 1
                time.sleep(1)
            else:
                raise ActionError("svc", "The service start timed out. "
<<<<<<< HEAD
                                  "Please check `sudo systemctl "
                                  "-l status {}.service`"
                                  .format(self.name))
=======
                                  "Please check `sudo systemctl -l status "
                                  "{0}".format(self.sfname))
>>>>>>> a89c1e79

    def stop(self):
        """Stop service."""
        signals.emit("services", "pre_stop", self)
        if self.stype == "supervisor":
            supervisor_ping()
            conns.Supervisor.stopProcess(self.name)
            signals.emit("services", "post_stop", self)
            self.state = "stopped"
        else:
            # Send the stop command to systemd
            try:
<<<<<<< HEAD
                path = conns.SystemD.LoadUnit(self.name+".service")
                conns.SystemD.StopUnit(self.name+".service", "replace")
=======
                path = conns.SystemD.LoadUnit(self.sfname)
                conns.SystemD.StopUnit(self.sfname, "replace")
>>>>>>> a89c1e79
            except DBusException as e:
                raise ActionError("dbus", str(e))
            timeout = 0
            time.sleep(1)
            # Wait for the service to stop, raise exception if it fails
            while timeout < 10:
                data = conns.SystemDConnect(path,
                                            "org.freedesktop.DBus.Properties")
                data = data.GetAll("org.freedesktop.systemd1.Unit")
                if str(data["ActiveState"]) in ["inactive", "failed"]:
                    self.state = "stopped"
                    signals.emit("services", "post_stop", self)
                    break
                timeout + 1
                time.sleep(1)
            else:
                raise ActionError("svc", "The service stop timed out. "
<<<<<<< HEAD
                                  "Please check `sudo systemctl "
                                  "-l status {}.service`"
                                  .format(self.name))
=======
                                  "Please check `sudo systemctl -l status "
                                  "{0}".format(self.sfname))
>>>>>>> a89c1e79

    def restart(self, real=False):
        """Restart service."""
        signals.emit("services", "pre_restart", self)
        if self.stype == "supervisor":
            supervisor_ping()
            conns.Supervisor.stopProcess(self.name, wait=True)
            conns.Supervisor.startProcess(self.name)
            signals.emit("services", "post_restart", self)
        else:
            # Send the restart command to systemd
            try:
                path = conns.SystemD.LoadUnit(self.sfname)
                if real:
                    conns.SystemD.RestartUnit(self.sfname, "replace")
                else:
<<<<<<< HEAD
                    conns.SystemD.ReloadOrRestartUnit("{0}.service"
                                                      .format(self.name),
                                                      "replace")
=======
                    conns.SystemD.ReloadOrRestartUnit(self.sfname, "replace")
>>>>>>> a89c1e79
            except DBusException as e:
                raise ActionError("dbus", str(e))
            timeout = 0
            time.sleep(1)
            # Wait for the service to restart, raise exception if it fails
            while timeout < 10:
                data = conns.SystemDConnect(path,
                                            "org.freedesktop.DBus.Properties")
                data = data.GetAll("org.freedesktop.systemd1.Unit")
                if str(data["ActiveState"]) == "failed":
                    raise ActionError("svc", "The service failed to restart. "
<<<<<<< HEAD
                                      "Please check `sudo systemctl "
                                      "-l status {}.service`"
                                      .format(self.name))
=======
                                      "Please check `sudo systemctl -l status "
                                      "{0}".format(self.sfname))
>>>>>>> a89c1e79
                elif str(data["ActiveState"]) == "active":
                    self.state = "running"
                    signals.emit("services", "post_restart", self)
                    break
                timeout + 1
                time.sleep(1)
            else:
                raise ActionError("svc", "The service restart timed out. "
<<<<<<< HEAD
                                  "Please check `sudo systemctl "
                                  "-l status {}.service`"
                                  .format(self.name))
=======
                                  "Please check `sudo systemctl -l status "
                                  "{0}".format(self.sfname))
>>>>>>> a89c1e79

    def get_log(self):
        """Get supervisor service logs."""
        if self.stype == "supervisor":
            supervisor_ping()
            s = conns.Supervisor.tailProcessStdoutLog(self.name)
        else:
<<<<<<< HEAD
            s = shell("systemctl --no-ask-password status {0}.service"
                      .format(self.name))["stdout"]
=======
            s = shell("systemctl --no-ask-password status {0}"
                      .format(self.sfname))["stdout"]
>>>>>>> a89c1e79
        return s

    def enable(self):
        """Enable service to start on boot."""
        if self.stype == "supervisor":
            disfsname = "{0}.disabled".format(self.sfname)
            supervisor_ping()
<<<<<<< HEAD
            if os.path.exists(os.path.join("/etc/supervisor.d",
                                           "{0}.ini.disabled"
                                           .format(self.name))):
                os.rename(os.path.join("/etc/supervisor.d",
                                       "{0}.ini.disabled"
                                       .format(self.name)),
                          os.path.join("/etc/supervisor.d",
                                       "{0}.ini".format(self.name)))
            conns.Supervisor.restart()
        else:
            try:
                conns.SystemD.EnableUnitFiles([self.name+".service"],
                                              False, True)
=======
            if os.path.exists(os.path.join("/etc/supervisor.d", disfsname)):
                os.rename(os.path.join("/etc/supervisor.d", disfsname),
                          os.path.join("/etc/supervisor.d", self.sfname))
            conns.Supervisor.restart()
        else:
            try:
                conns.SystemD.EnableUnitFiles([self.sfname], False, True)
>>>>>>> a89c1e79
            except DBusException as e:
                raise ActionError("dbus", str(e))
        self.enabled = True

    def disable(self):
        """Disable service starting on boot."""
        if self.stype == "supervisor":
            disfsname = "{0}.disabled".format(self.sfname)
            if self.state == "running":
                self.stop()
<<<<<<< HEAD
            os.rename(os.path.join("/etc/supervisor.d",
                                   "{0}.ini".format(self.name)),
                      os.path.join("/etc/supervisor.d",
                                   "{0}.ini.disabled".format(self.name)))
            self.state = "stopped"
        else:
            try:
                conns.SystemD.DisableUnitFiles([self.name+".service"], False)
=======
            os.rename(os.path.join("/etc/supervisor.d", self.sfname),
                      os.path.join("/etc/supervisor.d", disfsname))
            self.state = "stopped"
        else:
            try:
                conns.SystemD.DisableUnitFiles([self.sfname], False)
>>>>>>> a89c1e79
            except DBusException as e:
                raise ActionError("dbus", str(e))
        self.enabled = False

    def remove(self):
        """Remove supervisor service."""
        signals.emit("services", "pre_remove", self)
        if self.stype == "supervisor":
            supervisor_ping()
            if self.state == "running":
                self.stop()
            try:
<<<<<<< HEAD
                os.unlink(os.path.join("/etc/supervisor.d",
                                       "{0}.ini".format(self.name)))
                os.unlink(os.path.join("/etc/supervisor.d",
                                       "{0}.ini.disabled".format(self.name)))
=======
                disfsname = "{0}.disabled".format(self.sfname)
                os.unlink(os.path.join("/etc/supervisor.d", self.sfname))
                os.unlink(os.path.join("/etc/supervisor.d", disfsname))
>>>>>>> a89c1e79
            except:
                pass
            self.state = "stopped"
            self.enabled = False
            conns.Supervisor.restart()
            signals.emit("services", "post_remove", self)

    @property
    def as_dict(self):
        """Return service metadata as dict."""
        return {
            "id": self.name,
            "type": self.stype,
            "state": self.state,
            "running": self.state == "running",
            "enabled": self.enabled,
            "cfg": self.cfg,
            "is_ready": True
        }

    @property
    def serialized(self):
        """Return serializable service metadata as dict."""
        return self.as_dict


<<<<<<< HEAD
def get(id_=None):
    """
    Get all service objects. If ID is specified, returns just one service.

    :param str id_: Service ID to fetch
=======
def get(id=None):
    """
    Get all service objects. If ID is specified, returns just one service.

    :param str id: Service ID to fetch
>>>>>>> a89c1e79
    :returns: Service(s)
    :rtype: Service or list thereof
    """
    svcs, files = [], {}

    # Get all unit files, loaded or not
    try:
        units = conns.SystemD.ListUnitFiles()
    except DBusException as e:
        raise ActionError("dbus", str(e))

    for unit in units:
        if not unit[0].endswith(".service"):
            continue
        sname = os.path.splitext(os.path.split(unit[0])[-1])[0]
<<<<<<< HEAD
        files[sname] = Service(name=sname, stype="system",
                               state="stopped", enabled=unit[1] == "enabled")
=======
        files[sname] = Service(sname, "system", "stopped",
                               unit[1] == "enabled")
>>>>>>> a89c1e79

    # Get all loaded services
    try:
        units = conns.SystemD.ListUnits()
    except DBusException as e:
        raise ActionError("dbus", str(e))

    for unit in units:
        if not unit[0].endswith(".service"):
            continue
        sname = unit[0].split(".service")[0]
        if sname not in files:
<<<<<<< HEAD
            files[sname] = Service(name=sname, stype="system",
                                   state="", enabled=unit[1] == "enabled")
        if "@" in sname and files.get(sname.split("@")[0] + "@", None):
            files[sname].enabled = files.get(sname.split("@")[0] + "@",
                                             None).enabled
        files[sname].state = "running" if unit[3] == "active" else "stopped"

    """
    If user requests a service with identifier and
    it's not running or enabled...
    """
    if id_ and "@" in id_ and id_ not in files and \
            (id_.split("@")[0] + "@") in files:
        files[id_] = Service(name=sname, stype="system",
                             state="stopped", enabled=False)
        return files[id_]
=======
            files[sname] = Service(sname, "system", "",
                                   unit[1] == "enabled")
        fsvc = files.get(sname.split("@")[0] + "@", None)
        if "@" in sname and fsvc:
            files[sname].enabled = fsvc.enabled
        files[sname].state = "running" if unit[3] == "active" else "stopped"

    # If user requests a service with identifier and it's not
    # running or enabled...
    if id and "@" in id and id not in files \
            and (id.split("@")[0] + "@") in files:
        files[id] = Service(sname, "system", "stopped", False)
        return files[id]
>>>>>>> a89c1e79

    # Match up loaded services with their unit files and show state
    for unit in files:
        if id_ == unit:
            return files[unit]
        if unit.endswith("@"):
            continue
        svcs.append(files[unit])

    # Get process info from Supervisor
    supervisor_ping()
    if not os.path.exists("/etc/supervisor.d"):
        os.mkdir("/etc/supervisor.d")
    for x in os.listdir("/etc/supervisor.d"):
        c = configparser.RawConfigParser()
        c.read(os.path.join("/etc/supervisor.d", x))
        cfg = {}
        for y in c.items(c.sections()[0]):
            cfg[y[0]] = y[1]
        name = x.split(".ini")[0]
        try:
            conns.Supervisor.getProcessInfo(name)
        except:
            continue
<<<<<<< HEAD
        s = Service(name=name, stype="supervisor",
                    state=conns.Supervisor.getProcessInfo(name)["statename"]
                    .lower() if not x.endswith("disabled") else "stopped",
                    enabled=not x.endswith("disabled"), cfg=cfg)
        if id_ == s.name:
=======
        status = conns.Supervisor.getProcessInfo(name)["statename"].lower()\
            if not x.endswith("disabled") else "stopped"
        s = Service(name, "supervisor", status, not x.endswith("disabled"),
                    cfg)
        if id == s.name:
>>>>>>> a89c1e79
            return s
        svcs.append(s)
    return sorted(svcs, key=lambda s: s.name) if not id_ else None



def supervisor_ping():
    """Check to make sure Supervisor API connection is functional."""
    try:
        conns.Supervisor.getState()
    except:
        s = get("supervisord")
        s.restart()<|MERGE_RESOLUTION|>--- conflicted
+++ resolved
@@ -1,9 +1,5 @@
 """
-<<<<<<< HEAD
-Classes and functions for interacting with system management daemons.
-=======
 Classes and functions for management of system-level services.
->>>>>>> a89c1e79
 
 arkOS Core
 (c) 2016 CitizenWeb
@@ -35,10 +31,7 @@
 
     Services can be of type ``systemd`` or ``supervisor``.
     """
-<<<<<<< HEAD
-=======
-
->>>>>>> a89c1e79
+
     def __init__(self, name="", stype="", state=False, enabled=False, cfg={}):
         """
         Initialize the service.
@@ -71,12 +64,8 @@
         c.add_section(title)
         for x in self.cfg:
             c.set(title, x, self.cfg[x])
-<<<<<<< HEAD
-        with open(os.path.join("/etc/supervisor.d", self.name+".ini"),
-                  "w") as f:
-=======
-        with open(os.path.join("/etc/supervisor.d", self.sfname), "w") as f:
->>>>>>> a89c1e79
+        with open(os.path.join("/etc/supervisor.d",
+                               self.sfname), "w") as f:
             c.write(f)
         if enable:
             self.enable()
@@ -84,10 +73,7 @@
 
     def start(self):
         """Start service."""
-<<<<<<< HEAD
-
-=======
->>>>>>> a89c1e79
+
         signals.emit("services", "pre_start", self)
         if self.stype == "supervisor":
             supervisor_ping()
@@ -99,13 +85,8 @@
         else:
             # Send the start command to systemd
             try:
-<<<<<<< HEAD
-                path = conns.SystemD.LoadUnit(self.name+".service")
-                conns.SystemD.StartUnit(self.name+".service", "replace")
-=======
                 path = conns.SystemD.LoadUnit(self.sfname)
                 conns.SystemD.StartUnit(self.sfname, "replace")
->>>>>>> a89c1e79
             except DBusException as e:
                 raise ActionError("dbus", str(e))
             timeout = 0
@@ -117,14 +98,8 @@
                 data = data.GetAll("org.freedesktop.systemd1.Unit")
                 if str(data["ActiveState"]) == "failed":
                     raise ActionError("svc", "The service failed to start. "
-<<<<<<< HEAD
-                                      "Please check `sudo systemctl -l "
-                                      "status {}.service`"
-                                      .format(self.name))
-=======
                                       "Please check `sudo systemctl -l status "
                                       "{0}".format(self.sfname))
->>>>>>> a89c1e79
                 elif str(data["ActiveState"]) == "active":
                     self.state = "running"
                     signals.emit("services", "post_start", self)
@@ -133,14 +108,8 @@
                 time.sleep(1)
             else:
                 raise ActionError("svc", "The service start timed out. "
-<<<<<<< HEAD
-                                  "Please check `sudo systemctl "
-                                  "-l status {}.service`"
-                                  .format(self.name))
-=======
                                   "Please check `sudo systemctl -l status "
                                   "{0}".format(self.sfname))
->>>>>>> a89c1e79
 
     def stop(self):
         """Stop service."""
@@ -153,13 +122,8 @@
         else:
             # Send the stop command to systemd
             try:
-<<<<<<< HEAD
-                path = conns.SystemD.LoadUnit(self.name+".service")
-                conns.SystemD.StopUnit(self.name+".service", "replace")
-=======
                 path = conns.SystemD.LoadUnit(self.sfname)
                 conns.SystemD.StopUnit(self.sfname, "replace")
->>>>>>> a89c1e79
             except DBusException as e:
                 raise ActionError("dbus", str(e))
             timeout = 0
@@ -177,14 +141,8 @@
                 time.sleep(1)
             else:
                 raise ActionError("svc", "The service stop timed out. "
-<<<<<<< HEAD
-                                  "Please check `sudo systemctl "
-                                  "-l status {}.service`"
-                                  .format(self.name))
-=======
                                   "Please check `sudo systemctl -l status "
                                   "{0}".format(self.sfname))
->>>>>>> a89c1e79
 
     def restart(self, real=False):
         """Restart service."""
@@ -201,13 +159,7 @@
                 if real:
                     conns.SystemD.RestartUnit(self.sfname, "replace")
                 else:
-<<<<<<< HEAD
-                    conns.SystemD.ReloadOrRestartUnit("{0}.service"
-                                                      .format(self.name),
-                                                      "replace")
-=======
                     conns.SystemD.ReloadOrRestartUnit(self.sfname, "replace")
->>>>>>> a89c1e79
             except DBusException as e:
                 raise ActionError("dbus", str(e))
             timeout = 0
@@ -219,14 +171,8 @@
                 data = data.GetAll("org.freedesktop.systemd1.Unit")
                 if str(data["ActiveState"]) == "failed":
                     raise ActionError("svc", "The service failed to restart. "
-<<<<<<< HEAD
-                                      "Please check `sudo systemctl "
-                                      "-l status {}.service`"
-                                      .format(self.name))
-=======
                                       "Please check `sudo systemctl -l status "
                                       "{0}".format(self.sfname))
->>>>>>> a89c1e79
                 elif str(data["ActiveState"]) == "active":
                     self.state = "running"
                     signals.emit("services", "post_restart", self)
@@ -235,14 +181,8 @@
                 time.sleep(1)
             else:
                 raise ActionError("svc", "The service restart timed out. "
-<<<<<<< HEAD
-                                  "Please check `sudo systemctl "
-                                  "-l status {}.service`"
-                                  .format(self.name))
-=======
                                   "Please check `sudo systemctl -l status "
                                   "{0}".format(self.sfname))
->>>>>>> a89c1e79
 
     def get_log(self):
         """Get supervisor service logs."""
@@ -250,13 +190,8 @@
             supervisor_ping()
             s = conns.Supervisor.tailProcessStdoutLog(self.name)
         else:
-<<<<<<< HEAD
-            s = shell("systemctl --no-ask-password status {0}.service"
-                      .format(self.name))["stdout"]
-=======
             s = shell("systemctl --no-ask-password status {0}"
                       .format(self.sfname))["stdout"]
->>>>>>> a89c1e79
         return s
 
     def enable(self):
@@ -264,21 +199,6 @@
         if self.stype == "supervisor":
             disfsname = "{0}.disabled".format(self.sfname)
             supervisor_ping()
-<<<<<<< HEAD
-            if os.path.exists(os.path.join("/etc/supervisor.d",
-                                           "{0}.ini.disabled"
-                                           .format(self.name))):
-                os.rename(os.path.join("/etc/supervisor.d",
-                                       "{0}.ini.disabled"
-                                       .format(self.name)),
-                          os.path.join("/etc/supervisor.d",
-                                       "{0}.ini".format(self.name)))
-            conns.Supervisor.restart()
-        else:
-            try:
-                conns.SystemD.EnableUnitFiles([self.name+".service"],
-                                              False, True)
-=======
             if os.path.exists(os.path.join("/etc/supervisor.d", disfsname)):
                 os.rename(os.path.join("/etc/supervisor.d", disfsname),
                           os.path.join("/etc/supervisor.d", self.sfname))
@@ -286,7 +206,6 @@
         else:
             try:
                 conns.SystemD.EnableUnitFiles([self.sfname], False, True)
->>>>>>> a89c1e79
             except DBusException as e:
                 raise ActionError("dbus", str(e))
         self.enabled = True
@@ -297,23 +216,12 @@
             disfsname = "{0}.disabled".format(self.sfname)
             if self.state == "running":
                 self.stop()
-<<<<<<< HEAD
-            os.rename(os.path.join("/etc/supervisor.d",
-                                   "{0}.ini".format(self.name)),
-                      os.path.join("/etc/supervisor.d",
-                                   "{0}.ini.disabled".format(self.name)))
-            self.state = "stopped"
-        else:
-            try:
-                conns.SystemD.DisableUnitFiles([self.name+".service"], False)
-=======
             os.rename(os.path.join("/etc/supervisor.d", self.sfname),
                       os.path.join("/etc/supervisor.d", disfsname))
             self.state = "stopped"
         else:
             try:
                 conns.SystemD.DisableUnitFiles([self.sfname], False)
->>>>>>> a89c1e79
             except DBusException as e:
                 raise ActionError("dbus", str(e))
         self.enabled = False
@@ -326,16 +234,9 @@
             if self.state == "running":
                 self.stop()
             try:
-<<<<<<< HEAD
-                os.unlink(os.path.join("/etc/supervisor.d",
-                                       "{0}.ini".format(self.name)))
-                os.unlink(os.path.join("/etc/supervisor.d",
-                                       "{0}.ini.disabled".format(self.name)))
-=======
                 disfsname = "{0}.disabled".format(self.sfname)
                 os.unlink(os.path.join("/etc/supervisor.d", self.sfname))
                 os.unlink(os.path.join("/etc/supervisor.d", disfsname))
->>>>>>> a89c1e79
             except:
                 pass
             self.state = "stopped"
@@ -362,19 +263,11 @@
         return self.as_dict
 
 
-<<<<<<< HEAD
 def get(id_=None):
     """
     Get all service objects. If ID is specified, returns just one service.
 
     :param str id_: Service ID to fetch
-=======
-def get(id=None):
-    """
-    Get all service objects. If ID is specified, returns just one service.
-
-    :param str id: Service ID to fetch
->>>>>>> a89c1e79
     :returns: Service(s)
     :rtype: Service or list thereof
     """
@@ -390,13 +283,8 @@
         if not unit[0].endswith(".service"):
             continue
         sname = os.path.splitext(os.path.split(unit[0])[-1])[0]
-<<<<<<< HEAD
-        files[sname] = Service(name=sname, stype="system",
-                               state="stopped", enabled=unit[1] == "enabled")
-=======
         files[sname] = Service(sname, "system", "stopped",
                                unit[1] == "enabled")
->>>>>>> a89c1e79
 
     # Get all loaded services
     try:
@@ -409,24 +297,6 @@
             continue
         sname = unit[0].split(".service")[0]
         if sname not in files:
-<<<<<<< HEAD
-            files[sname] = Service(name=sname, stype="system",
-                                   state="", enabled=unit[1] == "enabled")
-        if "@" in sname and files.get(sname.split("@")[0] + "@", None):
-            files[sname].enabled = files.get(sname.split("@")[0] + "@",
-                                             None).enabled
-        files[sname].state = "running" if unit[3] == "active" else "stopped"
-
-    """
-    If user requests a service with identifier and
-    it's not running or enabled...
-    """
-    if id_ and "@" in id_ and id_ not in files and \
-            (id_.split("@")[0] + "@") in files:
-        files[id_] = Service(name=sname, stype="system",
-                             state="stopped", enabled=False)
-        return files[id_]
-=======
             files[sname] = Service(sname, "system", "",
                                    unit[1] == "enabled")
         fsvc = files.get(sname.split("@")[0] + "@", None)
@@ -440,7 +310,6 @@
             and (id.split("@")[0] + "@") in files:
         files[id] = Service(sname, "system", "stopped", False)
         return files[id]
->>>>>>> a89c1e79
 
     # Match up loaded services with their unit files and show state
     for unit in files:
@@ -465,19 +334,11 @@
             conns.Supervisor.getProcessInfo(name)
         except:
             continue
-<<<<<<< HEAD
-        s = Service(name=name, stype="supervisor",
-                    state=conns.Supervisor.getProcessInfo(name)["statename"]
-                    .lower() if not x.endswith("disabled") else "stopped",
-                    enabled=not x.endswith("disabled"), cfg=cfg)
-        if id_ == s.name:
-=======
         status = conns.Supervisor.getProcessInfo(name)["statename"].lower()\
             if not x.endswith("disabled") else "stopped"
         s = Service(name, "supervisor", status, not x.endswith("disabled"),
                     cfg)
-        if id == s.name:
->>>>>>> a89c1e79
+        if id_ == s.name:
             return s
         svcs.append(s)
     return sorted(svcs, key=lambda s: s.name) if not id_ else None
