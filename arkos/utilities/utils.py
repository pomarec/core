--- conflicted
+++ resolved
@@ -169,14 +169,9 @@
         req.raise_for_status()
     except requests.exceptions.HTTPError as e:
         if crit:
-<<<<<<< HEAD
-            raise Exception((err_str + "HTTP Error {2}")
-                            .format(method.upper(), url, req.code))
-=======
             raise errors.OperationFailedError(
                 (err_str + "HTTP Error {2}").format(
                     method.upper(), url, req.code))
->>>>>>> 822e93bc
     except requests.exceptions.RequestException as e:
         if crit:
             raise errors.OperationFailedError(
