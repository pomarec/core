--- conflicted
+++ resolved
@@ -18,11 +18,7 @@
 
 from arkos import config, signals, storage, websites, applications
 from arkos.messages import Notification, NotificationThread
-<<<<<<< HEAD
-from arkos.system import systemtime, groups
-=======
 from arkos.system import groups
->>>>>>> a89c1e79
 from arkos.utilities import shell
 
 
@@ -49,7 +45,6 @@
         {"type": "app", "id": "xmpp_example.com", "aid": "xmpp",
          "sid": "example.com", "name": "Chat Server (example.com)"}
     """
-<<<<<<< HEAD
     def __init__(
             self, id_="", domain="", cert_path="",
             key_path="", keytype="", keylength=0,
@@ -58,16 +53,6 @@
         Initialize the Certificate object.
 
         :param str id_: Certificate name
-=======
-
-    def __init__(
-            self, id="", domain="", cert_path="", key_path="", keytype="",
-            keylength=0, assigns=[], expiry=None, sha1="", md5=""):
-        """
-        Initialize the Certificate object.
-
-        :param str id: Certificate name
->>>>>>> a89c1e79
         :param str domain: Domain the certificate is associated to
         :param str cert_path: Path to the certificate file on disk
         :param str key_path: Path to the certificate's key file on disk
@@ -78,11 +63,7 @@
         :param str sha1: SHA-1 hash
         :param str md5: MD5 hash
         """
-<<<<<<< HEAD
         self.id = id_
-=======
-        self.id = id
->>>>>>> a89c1e79
         self.domain = domain
         self.cert_path = cert_path
         self.key_path = key_path
@@ -191,29 +172,16 @@
     Certificate authorities are created for self-signed certificates
     generated in arkOS, allowing client trust for the root domain in question.
     """
-<<<<<<< HEAD
     def __init__(self, id_="", cert_path="", key_path="", expiry=None):
         """
         Initialize the certificate authority object.
 
         :param str id_: Authority (and domain) name
-=======
-
-    def __init__(self, id="", cert_path="", key_path="", expiry=None):
-        """
-        Initialize the certificate authority object.
-
-        :param str id: Authority (and domain) name
->>>>>>> a89c1e79
         :param str cert_path: Path to the certificate file on disk
         :param str key_path: Path to the certificate's key file on disk
         :param str expiry: ISO-8601 timestamp of certificate expiry
         """
-<<<<<<< HEAD
         self.id = id_
-=======
-        self.id = id
->>>>>>> a89c1e79
         self.cert_path = cert_path
         self.key_path = key_path
         self.expiry = expiry
@@ -242,11 +210,7 @@
         return data
 
 
-<<<<<<< HEAD
-def get(id_=None):
-=======
 def get(id=None, force=False):
->>>>>>> a89c1e79
     """
     Retrieve arkOS certificate data from the system.
 
@@ -280,15 +244,8 @@
     """
     certs, assigns = [], {}
     if config.get("genesis", "ssl"):
-<<<<<<< HEAD
-        ssl = os.path\
-            .splitext(os.path
-                      .basename(config.get("genesis",
-                                           "cert_file", "")))[0]
-=======
         gen_cert = config.get("genesis", "cert_file", "")
         ssl = os.path.splitext(os.path.basename(gen_cert))[0]
->>>>>>> a89c1e79
         if ssl and ssl in assigns:
             assigns[ssl].append({"type": "genesis", "id": "genesis",
                                  "name": "arkOS Genesis/API"})
@@ -309,19 +266,11 @@
         os.makedirs(config.get("certificates", "key_dir"))
     cert_glob = os.path.join(config.get("certificates", "cert_dir"), "*.crt")
     for x in glob.glob(cert_glob):
-<<<<<<< HEAD
         id_ = os.path.splitext(os.path.basename(x))[0]
         with open(x, "rb") as f:
             crt = x509.load_pem_x509_certificate(f.read(), default_backend())
         key_path = os.path.join(config.get("certificates", "key_dir"),
                                 "{0}.key".format(id_))
-=======
-        id = os.path.splitext(os.path.basename(x))[0]
-        with open(x, "rb") as f:
-            crt = x509.load_pem_x509_certificate(f.read(), default_backend())
-        key_path = os.path.join(config.get("certificates", "key_dir"),
-                                "{0}.key".format(id))
->>>>>>> a89c1e79
         with open(key_path, "rb") as f:
             key = serialization.load_pem_private_key(
                 f.read(),
@@ -332,17 +281,10 @@
         md5 = crt.fingerprint(hashes.MD5())
         kt = "RSA" if isinstance(key.public_key(), rsa.RSAPublicKey) else "DSA"
         common_name = crt.subject.get_attributes_for_oid(NameOID.COMMON_NAME)
-<<<<<<< HEAD
         c = Certificate(id_=id_, cert_path=x, key_path=key_path,
                         keytype=kt, keylength=key.key_size,
                         domain=common_name,
                         assigns=assigns.get(id_, []),
-=======
-        c = Certificate(id=id, cert_path=x, key_path=key_path,
-                        keytype=kt, keylength=key.key_size,
-                        domain=common_name,
-                        assigns=assigns.get(id, []),
->>>>>>> a89c1e79
                         expiry=crt.not_valid_after,
                         sha1=sha1, md5=md5)
         certs.append(c)
@@ -350,11 +292,7 @@
     return certs
 
 
-<<<<<<< HEAD
-def get_authorities(id_=None):
-=======
 def get_authorities(id=None, force=False):
->>>>>>> a89c1e79
     """
     Retrieve arkOS certificate authority data from the system.
 
@@ -394,17 +332,10 @@
     if not os.path.exists(ca_key_dir):
         os.makedirs(ca_key_dir)
     for x in glob.glob(os.path.join(ca_cert_dir, "*.pem")):
-<<<<<<< HEAD
         id_ = os.path.splitext(os.path.split(x)[1])[0]
         with open(x, "rb") as f:
             cert = x509.load_pem_x509_certificate(f.read(), default_backend())
         key_path = os.path.join(ca_key_dir, "{0}.key".format(id_))
-=======
-        id = os.path.splitext(os.path.split(x)[1])[0]
-        with open(x, "rb") as f:
-            cert = x509.load_pem_x509_certificate(f.read(), default_backend())
-        key_path = os.path.join(ca_key_dir, "{0}.key".format(id))
->>>>>>> a89c1e79
         ca = CertificateAuthority(id, x, key_path, cert.not_valid_after())
         certs.append(ca)
     storage.certs.set("authorities", certs)
@@ -426,20 +357,12 @@
 
 
 def upload_certificate(
-<<<<<<< HEAD
         id_, cert, key, chain="", dhparams="/etc/arkos/ssl/dh_params.pem",
-=======
-        id, cert, key, chain="", dhparams="/etc/arkos/ssl/dh_params.pem",
->>>>>>> a89c1e79
         nthread=NotificationThread()):
     """
     Create and save a new certificate from an external file.
 
-<<<<<<< HEAD
     :param str id_: Name to assign certificate
-=======
-    :param str id: Name to assign certificate
->>>>>>> a89c1e79
     :param str cert: Certificate as string (PEM format)
     :param str key: Key as string (PEM format)
     :param str chain: Chain as string (PEM format)
@@ -464,11 +387,7 @@
     except Exception as e:
         raise Exception("Could not read private keyfile. "
                         "Please make sure you've selected the proper file.", e)
-<<<<<<< HEAD
     signals.emit("certificates", "pre_add", id_)
-=======
-    signals.emit("certificates", "pre_add", id)
->>>>>>> a89c1e79
 
     # Check to see that we have DH params, if not then do that too
     if not os.path.exists(dhparams):
@@ -485,15 +404,9 @@
     md5 = crt.fingerprint(hashes.MD5())
     kt = "RSA" if isinstance(ky.public_key(), rsa.RSAPublicKey) else "DSA"
     common_name = crt.subject.get_attributes_for_oid(NameOID.COMMON_NAME)
-<<<<<<< HEAD
     c = Certificate(id_=id_,
                     cert_path=os.path.join(cert_dir, "{0}.crt".format(id_)),
                     key_path=os.path.join(key_dir, "{0}.key".format(id_)),
-=======
-    c = Certificate(id=id,
-                    cert_path=os.path.join(cert_dir, "{0}.crt".format(id)),
-                    key_path=os.path.join(key_dir, "{0}.key".format(id)),
->>>>>>> a89c1e79
                     keytype=kt, keylength=ky.key_size,
                     domain=common_name, expiry=crt.not_valid_after,
                     sha1=sha1, md5=md5)
@@ -519,11 +432,7 @@
 
 
 def generate_certificate(
-<<<<<<< HEAD
         id_, domain, country, state="", locale="", email="", keytype="RSA",
-=======
-        id, domain, country, state="", locale="", email="", keytype="RSA",
->>>>>>> a89c1e79
         keylength=2048, dhparams="/etc/arkos/ssl/dh_params.pem",
         nthread=NotificationThread()):
     """
@@ -532,11 +441,7 @@
     If this domain has no prior self-signed certificates, a new
     CertificateAuthority is also generated to sign this certificate.
 
-<<<<<<< HEAD
     :param str id_: Name to assign certificate
-=======
-    :param str id: Name to assign certificate
->>>>>>> a89c1e79
     :param str domain: Domain name to associate with (subject CN)
     :param str country: Two-letter country code (e.g. 'US' or 'CA')
     :param str state: State or province
@@ -548,13 +453,9 @@
     :returns: Certificate that was generated
     :rtype: Certificate
     """
-<<<<<<< HEAD
-    signals.emit("certificates", "pre_add", id_)
-=======
     nthread.title = "Generating TLS certificate"
 
     signals.emit("certificates", "pre_add", id)
->>>>>>> a89c1e79
 
     # Check to see that we have a CA ready; if not, generate one
     basehost = ".".join(domain.split(".")[-2:])
@@ -583,15 +484,9 @@
     msg = "Generating certificate..."
     nthread.update(Notification("info", "Certificates", msg))
     cert_path = os.path.join(config.get("certificates", "cert_dir"),
-<<<<<<< HEAD
                              "{0}.crt".format(id_))
     key_path = os.path.join(config.get("certificates", "key_dir"),
                             "{0}.key".format(id_))
-=======
-                             "{0}.crt".format(id))
-    key_path = os.path.join(config.get("certificates", "key_dir"),
-                            "{0}.key".format(id))
->>>>>>> a89c1e79
     kt = dsa if keytype == "DSA" else rsa
 
     key = kt.generate_private_key(
@@ -688,11 +583,7 @@
         critical=True
     )
     cert.add_extension(
-<<<<<<< HEAD
         x509.SubjectKeyIdentifier(cert.public_key()),
-=======
-        x509.SubejctKeyIdentifier(cert.public_key()),
->>>>>>> a89c1e79
         critical=False
     )
     cert.sign(key, hashes.SHA256(), default_backend())
