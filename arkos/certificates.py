--- conflicted
+++ resolved
@@ -186,6 +186,10 @@
         self.cert_path = cert_path
         self.key_path = key_path
         self.expiry = expiry
+        self.keytype = keytype
+        self.keylength = keylength
+        self.sha1 = sha1
+        self.md5 = md5
 
     def remove(self):
         """Remove a certificate from disk."""
@@ -393,31 +397,13 @@
     nthread.title = "Uploading TLS certificate"
 
     # Test the certificates are valid
-<<<<<<< HEAD
-    try:
-        crt = x509.load_pem_x509_certificate(cert, default_backend())
-    except Exception as e:
-        raise Exception("Could not read certificate file. "
-                        "Please make sure you've selected the proper file.", e)
-    try:
-        ky = serialization.load_pem_private_key(
-            key,
-            password=None,
-            backend=default_backend()
-        )
-    except Exception as e:
-        raise Exception("Could not read private keyfile. "
-                        "Please make sure you've selected the proper file.", e)
-    signals.emit("certificates", "pre_add", id_)
-=======
     crt = x509.load_pem_x509_certificate(cert, default_backend())
     ky = serialization.load_pem_private_key(
         key,
         password=None,
         backend=default_backend()
     )
-    signals.emit("certificates", "pre_add", id)
->>>>>>> 822e93bc
+    signals.emit("certificates", "pre_add", id_)
 
     # Check to see that we have DH params, if not then do that too
     if not os.path.exists(dhparams):
