# See http://help.github.com/ignore-files/ for more about ignoring files.

# Compiled output
dist
<<<<<<< HEAD

# Compiled python files
*.pyc

# Eclipse project files 
.project
.pydevproject

# Misc
arkos_core.egg-info
=======
arkos_core.egg-info
*.pyc
venv
>>>>>>> a89c1e79
<|MERGE_RESOLUTION|>--- conflicted
+++ resolved
@@ -2,7 +2,6 @@
 
 # Compiled output
 dist
-<<<<<<< HEAD
 
 # Compiled python files
 *.pyc
@@ -13,8 +12,5 @@
 
 # Misc
 arkos_core.egg-info
-=======
-arkos_core.egg-info
 *.pyc
-venv
->>>>>>> a89c1e79
+venv